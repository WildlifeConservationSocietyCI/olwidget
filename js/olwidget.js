(function() {
var olwidget = {
    /*
     * WKT transformations
     */
    wktFormat: new OpenLayers.Format.WKT(),
    featureToEWKT: function(feature, proj) {
        // convert "EPSG:" in projCode to 'SRID='
        var srid = 'SRID=' + proj.projCode.substring(5) + ';';
        return srid + this.wktFormat.write(feature);
    },
    stripSRIDre: new RegExp("^SRID=\\d+;(.+)", "i"),
    ewktToFeature: function(wkt) {
        var match = this.stripSRIDre.exec(wkt);
        if (match) {
            wkt = match[1];
        }
        return this.wktFormat.read(wkt);
    },
    multiGeometryClasses: {
        'linestring': OpenLayers.Geometry.MultiLineString,
        'point': OpenLayers.Geometry.MultiPoint,
        'polygon': OpenLayers.Geometry.MultiPolygon,
        'collection': OpenLayers.Geometry.Collection
    },
    /*
     * Projection transformation
     */
    transformVector: function(vector, fromProj, toProj) {
        // Transform the projection of a feature vector or an array of feature
        // vectors (as used in a collection) between the given projections.
        if (fromProj.projCode == toProj.projCode) {
            return vector;
        }
        var transformed;
        if (vector.constructor == Array) {
            transformed = [];
            for (var i = 0; i < vector.length; i++) {
                transformed.push(this.transformVector(vector[i], fromProj, toProj));
            }
        } else {
            var cloned = vector.geometry.clone();
            transformed = new OpenLayers.Feature.Vector(cloned.transform(fromProj, toProj));
        }
        return transformed;
    },
    /*
     * Constructors for base (tile) layers.
     */
    wms: {
        map: function(type) {
            if (type === "map") {
                return new OpenLayers.Layer.WMS(
                        "OpenLayers WMS",
                        "http://labs.metacarta.com/wms/vmap0",
                        {layers: 'basic'}
                );
            } else if (type === "nasa") {
                return new OpenLayers.Layer.WMS(
                        "NASA Global Mosaic",
                        "http://t1.hypercube.telascience.org/cgi-bin/landsat7",
                        {layers: "landsat7"}
                );
            } else if (type === "blank") {
                return new OpenLayers.Layer("", {isBaseLayer: true});
            }
            return false;
        }
    },
    osm: {
        map: function(type) {
            return this[type]();
        },
        mapnik: function() {
            // Not using OpenLayers.Layer.OSM.Mapnik constructor because of
            // an IE6 bug.  This duplicates that constructor.
            return new OpenLayers.Layer.OSM("OpenStreetMap (Mapnik)",
                    [
                        "http://a.tile.openstreetmap.org/${z}/${x}/${y}.png",
                        "http://b.tile.openstreetmap.org/${z}/${x}/${y}.png",
                        "http://c.tile.openstreetmap.org/${z}/${x}/${y}.png"
                    ],
                    { numZoomLevels: 19 });
        }
    },
    google: {
        map: function(type) {
            return this[type]();
        },
        streets: function() {
            return new OpenLayers.Layer.Google("Google Streets",
                    {sphericalMercator: true, numZoomLevels: 20});
        },
        physical: function() {
            return this.terrain();
        },
        terrain: function() {
            return new OpenLayers.Layer.Google("Google Terrain",
                    {sphericalMercator: true, type: google.maps.MapTypeId.TERRAIN});
        },
        satellite: function() {
            return new OpenLayers.Layer.Google("Google Satellite",
                    {sphericalMercator: true, type: google.maps.MapTypeId.SATELLITE,
                        numZoomLevels: 22});
        },
        hybrid: function() {
            return new OpenLayers.Layer.Google("Google Hybrid",
                    {sphericalMercator: true, type: google.maps.MapTypeId.HYBRID, numZoomLevels: 20});
        }
    },
    yahoo: {
        map: function(type) {
            if (type != 'map') {
                return this[type]();
            }
            return new OpenLayers.Layer.Yahoo("Yahoo",
                    {sphericalMercator: true, numZoomLevels: 20});
        },
        satellite: function(type) {
            return new OpenLayers.Layer.Yahoo("Yahoo",
                    {type: YAHOO_MAP_SAT, sphericalMercator: true, numZoomLevels: 20});
        },
        hybrid: function(type) {
            return new OpenLayers.Layer.Yahoo("Yahoo",
                    {type: YAHOO_MAP_HYB, sphericalMercator: true, numZoomLevels: 20});
        }
    },
    ve: {
        map: function(type) {
            /*
               VE does not play nice with vector layers at zoom level 1.
               Also, map may need "panMethod: OpenLayers.Easing.Linear.easeOut"
               to avoid drift.  See:

               http://openlayers.org/dev/examples/ve-novibrate.html

            */

            var typeCode = this.types[type]();
            return new OpenLayers.Layer.VirtualEarth("Bing Maps (" + type + ")",
                {sphericalMercator: true, minZoomLevel: 4, type: typeCode });
        },
        types: {
            road: function() { return VEMapStyle.Road; },
            shaded: function() { return VEMapStyle.Shaded; },
            aerial: function() { return VEMapStyle.Aerial; },
            hybrid: function() { return VEMapStyle.Hybrid; }
        }
    },
    cloudmade: {
        map: function(type) {
            return new OpenLayers.Layer.CloudMade("CloudMade " + type, {
                styleId: type
            });
        }
    },
    /*
     * Utilities
     */

    // Takes any number of objects as arguments.  Working through its arguments
    // from left to right, deep-copies all properties of each argument onto the
    // left-most object, from left to right (so properties on objects to the
    // right will override properties on objects to the left).  Returns the
    // left-most object.
    //
    // Useful for nested preferences, e.g.:
    //    deepJoinOptions({}, defaults, overrides, superoverrides);
    deepJoinOptions: function() {
        var destination = arguments[0];
        if (destination === undefined) {
            destination = {};
        }
        for (var i = 1; i < arguments.length; i++) {
            var source = arguments[i];
            if (source) {
                for (var a in source) {
                    if (source[a] !== undefined && source[a] !== null) {
                        if (typeof source[a] === 'object' && source[a].constructor != Array) {
                            destination[a] = this.deepJoinOptions(destination[a], source[a]);
                        } else {
                            destination[a] = source[a];
                        }
                    }
                }
            }
        }
        return destination;
    },

    isCollectionEmpty: function(geom) {
        /* Is the provided collection empty? */
<<<<<<< HEAD
        return !(geom && (geom.constructor != Array || geom[0] != undefined));
    }
=======
        return !(geom && (geom.constructor != Array || geom[0] != undefined))
    },

    _customBaseLayers: {},
    registerCustomBaseLayers: function(layer_descriptions) {
        OpenLayers.Util.extend(this._customBaseLayers, layer_descriptions);
    },

>>>>>>> 6efb215d
};

/*
 * The Map.  Extends an OpenLayers map.
 */
olwidget.Map = OpenLayers.Class(OpenLayers.Map, {
    initialize: function(mapDivID, vectorLayers, options) {
        this.vectorLayers = vectorLayers;
        this.opts = this.initOptions(options);
        this.initMap(mapDivID, this.opts);
    },
    /*
     * Extend the passed in options with defaults, and create unserialized
     * objects for serialized options (such as projections).
     */
    initOptions: function(options) {
        var defaults = {
            // Constructor options
            mapOptions: {
                units: 'm',
                projection: "EPSG:900913",
                displayProjection: "EPSG:4326",
                maxExtent: [-20037508.34, -20037508.34, 20037508.34, 20037508.34],
                controls: ['LayerSwitcher', 'Navigation', 'PanZoom', 'Attribution']
            },
            // Map div stuff
            mapDivClass: '',
            mapDivStyle: {
                width: '600px',
                height: '400px'
            },
            layers: ['osm.mapnik'],
            defaultLon: 0,
            defaultLat: 0,
            defaultZoom: 4,
            zoomToDataExtent: true,
            zoomToDataExtentMin: 17
        };

        // deep copy all options into "defaults".
        var opts = olwidget.deepJoinOptions(defaults, options);

        // construct objects for serialized options
        var me = opts.mapOptions.maxExtent;
        opts.mapOptions.maxExtent = new OpenLayers.Bounds(me[0], me[1], me[2], me[3]);
        if (opts.mapOptions.restrictedExtent) {
            var re = opts.mapOptions.restrictedExtent;
            opts.mapOptions.restrictedExtent = new OpenLayers.Bounds(re[0], re[1], re[2], re[3]);
        }
        opts.mapOptions.projection = new OpenLayers.Projection(opts.mapOptions.projection);
        opts.mapOptions.displayProjection = new OpenLayers.Projection(
            opts.mapOptions.displayProjection);

        for (var i = 0; i < opts.mapOptions.controls.length; i++) {
            opts.mapOptions.controls[i] = new OpenLayers.Control[opts.mapOptions.controls[i]]();
        }
        return opts;
    },
    /*
     * Initialize the OpenLayers Map and add base layers
     */
    initMap: function(mapDivId, opts) {
        var mapDiv = document.getElementById(mapDivId);
        OpenLayers.Util.extend(mapDiv.style, opts.mapDivStyle);
        if (opts.mapDivClass) {
            mapDiv.className = opts.mapDivClass;
        }

        // Must have explicitly specified position for popups to work properly.
        if (!mapDiv.style.position) {
            mapDiv.style.position = 'relative';
        }

        var layers = [];
        for (var i = 0; i < opts.layers.length; i++) {
            var parts = opts.layers[i].split(".");
            var map_service = olwidget[parts[0]];
            var map_type = parts[1];

            layers.push(map_service.map(map_type));

            // workaround for problems with Microsoft layers and vector layer
            // drift (see http://openlayers.com/dev/examples/ve-novibrate.html)
            if (parts[0] == "ve") {
                if (opts.mapOptions.panMethod === undefined) {
                    opts.mapOptions.panMethod = OpenLayers.Easing.Linear.easeOut;
                }
            }
        }

        // Map super constructor
        OpenLayers.Map.prototype.initialize.apply(this, [mapDiv.id, opts.mapOptions]);

        if (this.vectorLayers) {
            for (var i = 0; i < this.vectorLayers.length; i++) {
                layers.push(this.vectorLayers[i]);
            }
        } else {
            this.vectorLayers = [];
        }
        if (layers.length > 0) {
            this.addLayers(layers);
            if (this.baseLayer) {
                // Only initCenter if we have base layers -- otherwise, user is
                // responsible for adding and then calling initCenter.
                this.initCenter();
            }
        }
        this.selectControl = new OpenLayers.Control.SelectFeature(
            this.vectorLayers);
        this.selectControl.events.on({
            featurehighlighted: this.featureHighlighted,
            featureunhighlighted: this.featureUnhighlighted,
            scope: this
        });
        // Allow dragging when over features.
        this.selectControl.handlers.feature.stopDown = false;
        this.events.on({
            zoomend: this.zoomEnd,
            scope: this
        });
        this.addControl(this.selectControl);
        this.selectControl.activate();
        this.addControl(new olwidget.EditableLayerSwitcher());
    },
    initCenter: function() {
        if (this.opts.zoomToDataExtent) {
            var extent = new OpenLayers.Bounds();
            for (var i = 0; i < this.vectorLayers.length; i++) {
                var vl = this.vectorLayers[i];
                if (vl.opts.cluster) {
                    for (var j = 0; j < vl.features.length; j++) {
                        for (var k = 0; k < vl.features[j].cluster.length; k++) {
                            extent.extend(vl.features[j].cluster[k].geometry.getBounds());
                        }
                    }
                } else {
                    extent.extend(vl.getDataExtent());
                }
            }
            if (!extent.equals(new OpenLayers.Bounds())) {
                this.zoomToExtent(extent);
                this.zoomTo(Math.min(this.getZoom(), this.opts.zoomToDataExtentMin));
                return;
            }
        }
        // zoomToDataExtent == false, or there is no data on any layer
        var center = new OpenLayers.LonLat(
            this.opts.defaultLon, this.opts.defaultLat);
        center = center.transform(this.displayProjection, this.projection);
        this.setCenter(center, this.opts.defaultZoom);
    },
    featureHighlighted: function(evt) {
        this.createPopup(evt);
    },
    featureUnhighlighted: function(evt) {
        this.deleteAllPopups();
    },
    zoomEnd: function(evt) {
        this.deleteAllPopups();
    },

    /**
     * Override parent to allow placement of popups outside viewport
     */
    addPopup: function(popup, exclusive) {
        if (exclusive) {
            //remove all other popups from screen
            for (var i = this.popups.length - 1; i >= 0; --i) {
                this.removePopup(this.popups[i]);
            }
        }

        popup.map = this;
        this.popups.push(popup);
        var popupDiv = popup.draw();
        if (popupDiv) {
            popupDiv.style.zIndex = this.Z_INDEX_BASE.Popup +
                                    this.popups.length;
            this.div.appendChild(popupDiv);
            // store a reference to this function so we can unregister on
            // removal
            this.popupMoveFunc = function(event) {
                var px = this.getPixelFromLonLat(popup.lonlat);
                popup.moveTo(px);
            };
            this.events.register("move", this, this.popupMoveFunc);
            this.popupMoveFunc();
        }
    },
    /**
     * Override parent to allow placement of popups outside viewport
     */
    removePopup: function(popup) {
        OpenLayers.Util.removeItem(this.popups, popup);
        if (popup.div) {
            try {
                this.div.removeChild(popup.div);
                this.events.unregister("move", this, this.popupMoveFunc);
            } catch (e) { }
        }
        popup.map = null;
    },
    /**
     * Build a paginated popup
     */
    createPopup: function(evt) {
        var feature = evt.feature;
        var lonlat;
        if (feature.geometry.CLASS_NAME == "OpenLayers.Geometry.Point") {
            lonlat = feature.geometry.getBounds().getCenterLonLat();
        } else {
            lonlat = this.getLonLatFromViewPortPx(evt.object.handlers.feature.evt.xy);
        }

        var popupHTML = [];
        if (feature.cluster) {
            if (feature.layer && feature.layer.opts &&
                    feature.layer.opts.clusterDisplay == 'list') {
                if (feature.cluster.length > 1) {
                    var html = "<ul class='olwidgetClusterList'>";
                    for (var i = 0; i < feature.cluster.length; i++) {
                        html += "<li>" + feature.cluster[i].attributes.html +
                            "</li>";
                    }
                    html += "</ul>";
                    popupHTML.push(html);
                } else {
                    popupHTML.push(feature.cluster[0].attributes.html);
                }
            } else {
                for (var i = 0; i < feature.cluster.length; i++) {
                    popupHTML.push(feature.cluster[i].attributes.html);
                }
            }
        } else {
            if (feature.attributes.html) {
                popupHTML.push(feature.attributes.html);
            }
        }
        if (popupHTML.length > 0) {
            var infomap = this;
            var popup = new olwidget.Popup(null,
                    lonlat, null, popupHTML, null, true,
                    function() { infomap.selectControl.unselect(feature); },
                    this.opts.popupDirection,
                    this.opts.popupPaginationSeparator);
            if (this.opts.popupsOutside) {
               popup.panMapIfOutOfView = false;
            }
            this.addPopup(popup);
        }
    },
    deleteAllPopups: function() {
        // must clone this.popups array first; it's modified during iteration
        var popups = [];
        var i;
        for (i = 0; i < this.popups.length; i++) {
            popups.push(this.popups[i]);
        }
        for (i = 0; i < popups.length; i++) {
            this.removePopup(popups[i]);
        }
        this.popups = [];
    },
    CLASS_NAME: "olwidget.Map"
});

olwidget.BaseVectorLayer = OpenLayers.Class(OpenLayers.Layer.Vector, {
    initialize: function(options) {
        if (!options) {
            options = {};
        }
        this.opts = options;
        this.defaultOpts = {};
        OpenLayers.Layer.Vector.prototype.initialize.apply(this);
    },
    setMap: function(map) {
        OpenLayers.Layer.Vector.prototype.setMap.apply(this, [map]);
        // If we are in an olwidget Map, inherit the olwidget Map's properties.
        if (map.CLASS_NAME == "olwidget.Map") {
            this.opts = olwidget.deepJoinOptions({
                    name: "data",
                    overlayStyle: {
                        fillColor: '#ff00ff',
                        strokeColor: '#ff00ff',
                        pointRadius: 6,
                        fillOpacity: 0.5,
                        strokeWidth: 2
                    },
                    selectOverlayStyle: {
                        fillColor: '#9999ff',
                        strokeColor: '#9999ff',
                        pointRadius: 6,
                        fillOpacity: 0.5,
                        strokeWidth: 2
                    }
                }, this.defaultOpts, map.opts, this.opts);
            this.name = this.opts.name;

            this.styleMap = new OpenLayers.StyleMap({
                "default": new OpenLayers.Style(this.opts.overlayStyle,
                    {context: this.opts.overlayStyleContext}),
                "select": new OpenLayers.Style(this.opts.selectOverlayStyle,
                   {context: this.opts.overlayStyleContext})
            });
        }
        if (this.opts.paging === true) {
            if (this.strategies === null) {
                this.strategies = [];
            }
            var paging = new OpenLayers.Strategy.Paging();
            paging.setLayer(this);
            this.strategies.push(paging);
            paging.activate();
        }
    },
    CLASS_NAME: "olwidget.BaseVectorLayer"
});

olwidget.InfoLayer = OpenLayers.Class(olwidget.BaseVectorLayer, {
    initialize: function(info, options) {
        olwidget.BaseVectorLayer.prototype.initialize.apply(this, [options]);
        this.info = info;
    },
    setMap: function(map) {
        if (this.opts.cluster || map.opts.cluster) {
            // Use a different default style if we are clustering.
            var clusterStyle = {
                pointRadius: "${radius}",
                strokeWidth: "${width}",
                label: "${label}",
                labelSelect: true,
                fontSize: "11px",
                fontFamily: "Helvetica, sans-serif",
                fontColor: "#ffffff"
            };
            this.defaultOpts.overlayStyle = olwidget.deepJoinOptions(
                {}, clusterStyle);
            this.defaultOpts.selectOverlayStyle = olwidget.deepJoinOptions(
                {}, clusterStyle);
            this.defaultOpts.overlayStyleContext = {
                width: function(feature) {
                    return (feature.cluster) ? 2 : 1;
                },
                radius: function(feature) {
                    var n = feature.attributes.count;
                    var pix;
                    if (n == 1) {
                        pix = 6;
                    } else if (n <= 5) {
                        pix = 8;
                    } else if (n <= 25) {
                        pix = 10;
                    } else if (n <= 50) {
                        pix = 12;
                    } else {
                        pix = 14;
                    }
                    return pix;
                },
                label: function(feature) {
                    if (feature.cluster && feature.cluster.length > 1) {
                        return feature.cluster.length;
                    }
                    return '';
                }
            };
        }
        // Merge our options with the map's.
        olwidget.BaseVectorLayer.prototype.setMap.apply(this, arguments);

        // Add cluster strategy if needed.
        if (this.opts.cluster === true) {
            if (!this.strategies) {
                this.strategies = [];
            }
            var cluster = new OpenLayers.Strategy.Cluster();
            cluster.setLayer(this);
            this.strategies.push(cluster);
            cluster.activate();
        }
    },
    afterAdd: function() {
        olwidget.BaseVectorLayer.prototype.afterAdd.apply(this);
        var features = [];
        for (var i = 0; i < this.info.length; i++) {
            var feature = olwidget.ewktToFeature(this.info[i][0]);
            if (olwidget.isCollectionEmpty(feature)) {
                continue;
            }
            feature = olwidget.transformVector(feature,
                this.map.displayProjection, this.map.projection);

            if (feature.constructor != Array) {
                feature = [feature];
            }
            var htmlInfo = this.info[i][1];
            for (var k = 0; k < feature.length; k++) {
                if (typeof htmlInfo === "object") {
                    feature[k].attributes = htmlInfo;
                    if (typeof htmlInfo.style !== "undefined") {
                        feature[k].style = OpenLayers.Util.applyDefaults(
                            htmlInfo.style, this.opts.overlayStyle
                        );
                    }
                } else {
                    feature[k].attributes = { html: htmlInfo };
                }
                features.push(feature[k]);
            }
        }
        this.addFeatures(features);
    },
    CLASS_NAME: "olwidget.InfoLayer"
});

olwidget.EditableLayer = OpenLayers.Class(olwidget.BaseVectorLayer, {
    undoStack: null,
    undoStackPos: null,
    undoStackLength: 1000,

    initialize: function(textareaId, options) {
        olwidget.BaseVectorLayer.prototype.initialize.apply(this,
                                                            [options]);
        this.undoStack = [];
        this.textarea = document.getElementById(textareaId);
    },
    setMap: function(map) {
        this.defaultOpts = {
            editable: true,
            geometry: 'point',
            hideTextarea: true,
            isCollection: false
        };
        olwidget.BaseVectorLayer.prototype.setMap.apply(this, arguments);
        // force non-clustering, it doesn't make sense for editable maps.
        this.opts.cluster = false;
        if (this.opts.hideTextarea) {
            this.textarea.style.display = 'none';
        }
        this.buildControls();
        this.readWKT();
        // init undo stack
        this.addUndoState();
    },
    _addDrawFeature: function(obj_type, obj_options, controls) {
        var drawControl = new OpenLayers.Control.DrawFeature(
            this, obj_type, obj_options);
        drawControl.activate = function() {
            OpenLayers.Control.prototype.activate.apply(this, []);
            this.map.div.style.cursor = "crosshair";
        };
        drawControl.deactivate = function() {
            OpenLayers.Control.prototype.deactivate.apply(this, []);
            this.map.div.style.cursor = "auto";
        };
        controls.push(drawControl);
        if (!this.defaultControl) {
            this.defaultControl = drawControl;
        }
    },

    buildControls: function() {
        var controls = [];
        var context = this;

        //
        // Custom controls:
        //

        // Clear all
        controls.push(new OpenLayers.Control.Button({
            displayClass: 'olControlClearFeatures',
            trigger: function() {
                context.clearFeatures();
            },
            title: "Clear all"
        }));

        // redo
        this.redoButton = new OpenLayers.Control.Button({
            displayClass: 'olControlRedo',
            trigger: function() {
                context.redo();
            },
            title: "Redo"
        });
        controls.push(this.redoButton);

        // undo
        this.undoButton = new OpenLayers.Control.Button({
            displayClass: 'olControlUndo',
            trigger: function() {
                context.undo();
            },
            title: "Undo"
        });
        controls.push(this.undoButton);

        // don't add duplicate functionality from single point maps.
        if (this.opts.geometry != 'point' || this.opts.isCollection) {
            // Delete vertex
            controls.push(new olwidget.DeleteVertex(this, {
                title: "Delete vertices"
            }));
        }


        var nav = new OpenLayers.Control.Navigation({
            "title": "Move the map"
        });
        controls.push(nav);

        // Drawing control(s)
        var geometries;
        if (this.opts.geometry.constructor == Array) {
            geometries = this.opts.geometry;
        } else {
            geometries = [this.opts.geometry];
        }
        this.defaultControl = null;

        var has_point = false;
        var has_linestring = false;
        var has_polygon = false;
        for (var i = 0; i < geometries.length; i++) {
            if (geometries[i] == 'linestring')
                has_linestring = true;
            else if (geometries[i] == 'polygon')
                has_polygon = true;
            else if (geometries[i] == 'point')
                has_point = true;
        }
        if (has_polygon) {
            this._addDrawFeature(OpenLayers.Handler.Polygon, {
                'displayClass': 'olControlDrawFeaturePolygon',
                "title": "Draw polygons"
            }, controls);
        }
        if (has_linestring) {
            this._addDrawFeature(OpenLayers.Handler.Path, {
                'displayClass': 'olControlDrawFeaturePath',
                'title': "Draw lines"
            }, controls);
        }
        if (has_point) {
            this._addDrawFeature(OpenLayers.Handler.Point, {
                'displayClass': 'olControlDrawFeaturePoint',
                "title": "Draw points"
            }, controls);
        }

        // don't add duplicate functionality from single point maps.
        if (this.opts.geometry != 'point' || this.opts.isCollection) {
            // Modify feature control
            var mod = new OpenLayers.Control.ModifyFeature(this, {
                clickout: true,
                title: "Modify features"
            });
            controls.push(mod);
        }

        this.controls = controls;
    },
    clearFeatures: function() {
        this.removeFeatures(this.features);
        this.destroyFeatures();
        if (this.textarea.value !== "") {
            this.textarea.value = "";
            this.addUndoState();
        }
    },
    addUndoState: function() {
        // Put the current value of the textarea in the undo stack.
        var value = this.textarea.value;
        if (this.undoStack.length > this.undoStackPos) {
            this.undoStack = this.undoStack.slice(0, this.undoStackPos + 1);
        }
        this.undoStack.push(value);
        if (this.undoStack.length > this.undoStackLength) {
            this.undoStack.shift();
        }
        this.undoStackPos = this.undoStack.length - 1;
        this.setUndoButtonStates();
    },
    undo: function() {
        // Move to previous undo stack position.
        if (this.undoStackPos > 0) {
            this.undoStackPos--;
            if (this.undoStackPos < this.undoStack.length) {
                this.textarea.value = this.undoStack[this.undoStackPos];
                this.readWKT();
            }
        }
        this.setUndoButtonStates();
    },
    redo: function() {
        // Move to next undo stack position.
        if (this.undoStackPos < this.undoStack.length - 1) {
            this.undoStackPos++;
            this.textarea.value = this.undoStack[this.undoStackPos];
            this.readWKT();
        }
        this.setUndoButtonStates();
    },
    setUndoButtonStates: function() {
        if (this.undoButton.map) {
            if (this.undoStackPos > 0) {
                this.undoButton.activate();
            } else {
                this.undoButton.deactivate();
            }
            if (this.undoStackPos < this.undoStack.length - 1) {
                this.redoButton.activate();
            } else {
                this.redoButton.deactivate();
            }
        }
    },
    readWKT: function() {
        // Read WKT from the text field.  We assume that the WKT uses the
        // projection given in "displayProjection", and ignore any initial
        // SRID.
        var wkt = this.textarea.value;
        if (this.features) {
            this.removeFeatures(this.features);
        }
        if (wkt) {
            var geom = olwidget.ewktToFeature(wkt);
            if (!olwidget.isCollectionEmpty(geom)) {
                geom = olwidget.transformVector(geom,
                    this.map.displayProjection,
                    this.map.projection);
                if (geom.constructor == Array ||
                        geom.geometry.CLASS_NAME ===
                                "OpenLayers.Geometry.MultiLineString" ||
                        geom.geometry.CLASS_NAME ===
                                "OpenLayers.Geometry.MultiPoint" ||
                        geom.geometry.CLASS_NAME ===
                                "OpenLayers.Geometry.MultiPolygon") {
                    // extract geometries from MULTI<geom> types into
                    // individual components (keeps the vector layer flat)
                    if (geom.geometry != undefined) {
                        var geoms = [];
                        var n = geom.geometry.components.length;
                        for (var i = 0; i < n; i++) {
                            geoms.push(
                                new OpenLayers.Feature.Vector(
                                    geom.geometry.components[i])
                            );
                        }
                        this.addFeatures(geoms, {silent: true});
                    } else {
                        this.addFeatures(geom, {silent: true});
                    }
                } else {
                    this.addFeatures([geom], {silent: true});
                }
                this.numGeom = this.features.length;
            } else {
                this.numGeom = 0;
            }
        }
    },
    // Callback for openlayers "featureadded"
    addWKT: function(event) {
        // This function will sync the contents of the `vector` layer with the
        // WKT in the text field.
        if (this.opts.isCollection) {
            this.featureToTextarea(this.features);
        } else {
            // Make sure to remove any previously added features.
            if (this.features.length > 1) {
                var old_feats = [this.features[0]];
                this.removeFeatures(old_feats);
                this.destroyFeatures(old_feats);
            }
            this.featureToTextarea(event.feature);
        }
        this.addUndoState();
    },
    // Callback for openlayers "featuremodified"
    modifyWKT: function(event) {
        if (this.opts.isCollection){
            // OpenLayers adds points around the modified feature that we want
            // to strip.  So only take the features up to "numGeom", the number
            // of features counted when we last added.
            var feat = [];
            for (var i = 0; i < Math.min(this.numGeom, this.features.length); i++) {
                feat.push(this.features[i].clone());
            }
            this.featureToTextarea(feat);
        } else {
            if (event.feature) {
                this.featureToTextarea(event.feature);
            } else {
                this.textarea.value = "";
            }
        }
        this.addUndoState();
    },
    featureToTextarea: function(feature) {
        if (this.opts.isCollection) {
            this.numGeom = feature.length;
        } else {
            this.numGeom = 1;
        }
        feature = olwidget.transformVector(feature,
                this.map.projection, this.map.displayProjection);
        if (this.opts.isCollection) {
            // Convert to multi-geometry types if we are a collection.  Passing
            // arrays to the WKT formatter results in a "GEOMETRYCOLLECTION"
            // type, but if we have only one geometry, we should use a
            // "MULTI<geometry>" type.
            if (this.opts.geometry.constructor != Array) {
                var geoms = [];
                for (var i = 0; i < feature.length; i++) {
                    geoms.push(feature[i].geometry);
                }
                var GeoClass = olwidget.multiGeometryClasses[this.opts.geometry];
                feature = new OpenLayers.Feature.Vector(new GeoClass(geoms));
            }
        }
        this.textarea.value = olwidget.featureToEWKT(
            feature, this.map.displayProjection);
    },
    CLASS_NAME: "olwidget.EditableLayer"
});

/**
 * Convenience and backwards-compatibility single-layer EditableMap.
 */
olwidget.EditableMap = OpenLayers.Class(olwidget.Map, {
    initialize: function(textareaId, options) {
        // Create div element.
        var textarea = document.getElementById(textareaId);
        var div = document.createElement("div");
        div.setAttribute('id', textareaId + "_map");
        textarea.parentNode.insertBefore(div, textarea);
        olwidget.Map.prototype.initialize.apply(this, [
            div.id, [new olwidget.EditableLayer(textareaId)], options
        ]);
    }
});

/**
 * Convenience and backwards-compatibility single-layer InfoMap.
 */
olwidget.InfoMap = OpenLayers.Class(olwidget.Map, {
    initialize: function(divId, info, options) {
        olwidget.Map.prototype.initialize.apply(this, [
            divId, [new olwidget.InfoLayer(info)], options
        ]);
    }
});


olwidget.EditableLayerSwitcher = OpenLayers.Class(OpenLayers.Control.LayerSwitcher, {
    // The layer we are currently editing
    currentlyEditing: null,
    /** A list of all editable layers, including none.  Contains an object:
     *  {
     *   layer: the layer,
     *   inputElem: the rado button,
     *   labelSpan: the name span next to the button
     *  }
     */
    editableLayers: [],
    // Panel for editing controls
    panel: null,

    initialize: function(options) {
        OpenLayers.Control.prototype.initialize.apply(this, arguments);
    },
    setMap: function() {
        OpenLayers.Control.prototype.setMap.apply(this, arguments);
        this.map.events.on({
            "addlayer": this.redraw,
            "changelayer": this.redraw,
            "removelayer": this.redraw,
            scope: this
        });
    },
    onInputClick: function(e) {
        if (!this.inputElem.disabled) {
            if (this.layer) {
                this.layerSwitcher.setEditing(this.layer);
            } else {
                this.layerSwitcher.stopEditing();
            }
            this.layerSwitcher.minimizeControl();
        }
    },
    stopEditing: function() {
        if (this.currentlyEditing) {
            var layer = this.currentlyEditing;
            layer.events.un({
                "featuremodified": layer.modifyWKT,
                "featureadded": layer.addWKT,
                scope: layer
            });
        }
        if (this.panel) {
            this.panel.deactivate();
            this.panel.destroy();
            this.panel = null;
        }
        // TODO: i18n
        this.maximize.innerHTML = "Edit";
        this.minimize.innerHTML = "(-) Edit";
        this.currentlyEditing = null;
        if (this.map.selectControl) {
            this.map.selectControl.activate();
        }
        this.map.removeControl(this.panel);
        this.setChecked(null);
    },
    setEditing: function(layer) {
        if (this.currentlyEditing) {
            this.stopEditing();
        }
        this.panel = new olwidget.EditingToolbar({
            defaultControl: layer.defaultControl,
            displayClass: 'olControlEditingToolbar'
        });
        this.panel.layer = layer;
        this.panel.addControls(layer.controls);
        this.map.addControl(this.panel);

        this.currentlyEditing = layer;
        // TODO: i18n
        this.maximize.innerHTML = "Editing \"" + layer.name + "\"";
        this.minimize.innerHTML = "(-) Editing \"" + layer.name + "\"";
        layer.events.on({
            "featuremodified": layer.modifyWKT,
            "featureadded": layer.addWKT,
            scope: layer
        });
        layer.setUndoButtonStates();
        if (this.map.selectControl) {
            this.map.selectControl.deactivate();
        }

    },
    setChecked: function(layer) {
        for (var i = 0; i < this.editableLayers.length; i++) {
            if (layer == this.editableLayers[i].layer) {
                this.editableLayers[i].inputElem.checked = true;
                break;
            }
        }
    },
    destroy: function() {
        OpenLayers.Event.stopObservingElement(this.div);
        this.map.events.un({
            "addlayer": this.redraw,
            "changelayer": this.redraw,
            "removelayer": this.redraw,
            "changebaselayer": this.redraw,
            scope: this
        });
        clearLayersArray();
        OpenLayers.Control.prototype.destroy.apply(this, arguments);
    },
    clearLayersArray: function() {
        for (var i = 0; i < this.editableLayers.length; i++) {
            var layer = this.editableLayers[i];
            OpenLayers.Event.stopObservingElement(layer.inputElem);
            OpenLayers.Event.stopObservingElement(layer.labelSpan);
        }
        this.editableLayers = [];
    },
    draw: function() {
        OpenLayers.Control.prototype.draw.apply(this);
        this.loadContents();
        this.redraw();
        this.stopEditing();
        return this.div;
    },
    buildInput: function(name, checked, layer) {
        var input = document.createElement("input");
        input.id = this.id + "_edit_switcher_" + this.editableLayers.length;
        input.name = this.id + "_edit";
        input.type = "radio";
        input.value = name;
        input.checked = checked;
        var span = document.createElement("span");
        OpenLayers.Element.addClass(span, "olwidgetLabel");
        span.innerHTML = name;

        if (layer && (!layer.inRange || !layer.visibility)) {
            input.disabled = true;
            OpenLayers.Element.addClass(span, "olwidgetDisabled");
        }

        var context = {
            "inputElem": input,
            "layer": layer,
            "layerSwitcher": this
        };
        OpenLayers.Event.observe(input, "mouseup",
            OpenLayers.Function.bindAsEventListener(this.onInputClick,
                                                    context)
        );
        OpenLayers.Event.observe(span, "mouseup",
            OpenLayers.Function.bindAsEventListener(this.onInputClick,
                                                    context)
        );

        this.layersDiv.appendChild(input);
        this.layersDiv.appendChild(span);
        this.layersDiv.appendChild(document.createElement("br"));

        this.editableLayers.push({
            'layer': layer,
            'inputElem': input,
            'labelSpan': span
        });
    },
    redraw: function() {
        this.clearLayersArray();
        this.layersDiv.innerHTML = "";
        this.editingControls.innerHTML = "";
        if (this.panel && this.panel.div) {
            this.editingControls.appendChild(this.panel.div);
            var clr = document.createElement("div");
            clr.style.clear = "both";
            this.editingControls.appendChild(clr);
        }

        // TODO: i18n
        this.buildInput("none", !this.currentlyEditing, null);

        for (var i = 0; i < this.map.layers.length; i++) {
            var layer = this.map.layers[i];
            if (layer.opts && layer.opts.editable) {
                this.buildInput(layer.name,
                   this.currentlyEditing &&
                       this.currentlyEditing.name == layer.name,
                   layer);
            }
        }
        if (this.editableLayers.length == 1) {
            this.div.style.display = "none";
        } else {
            this.div.style.display = "";
        }
    },
    loadContents: function() {
        // Set event handlers such that we don't get spurious clicks or mouse
        // ups for events not initiated in our control.
        OpenLayers.Event.observe(this.div, "mouseup",
            OpenLayers.Function.bindAsEventListener(this.mouseUp, this));
        OpenLayers.Event.observe(this.div, "click", this.ignoreEvent);
        OpenLayers.Event.observe(this.div, "mousedown",
            OpenLayers.Function.bindAsEventListener(this.mouseDown, this));
        OpenLayers.Event.observe(this.div, "dblclick", this.ignoreEvent);

        // Optionally create rounded corners
        this.container = document.createElement("div");
        OpenLayers.Element.addClass(this.container, "olwidgetContainer");
        this.div.appendChild(this.container);
        if (this.roundedCorner) {
            OpenLayers.Rico.Corner.round(this.div, {
                corners: "bl br",
                bgColor: "transparent",
                color: this.roundedCornerColor,
                blend: false
            });
            OpenLayers.Rico.Corner.changeOpacity(this.container, 0.75);
        }

        // Container for layers
        this.layersDiv = document.createElement("div");
        this.layersDiv.id = this.id + "_layersDiv";
        this.layersDiv.style.display = "none";
        OpenLayers.Element.addClass(this.layersDiv, "layersDiv");

        // Container for editing controls
        this.editingControls = document.createElement("div");
        this.editingControls.id = this.id + "_editingControls";
        OpenLayers.Element.addClass(this.editingControls, "editingControls");

        // Heading
        this.maximize = document.createElement("div");
        OpenLayers.Element.addClass(this.maximize, "olwidgetMaxMin olwidgetMax");
        this.minimize = document.createElement("div");
        OpenLayers.Element.addClass(this.minimize, "olwidgetMaxMin olwidgetMin");
        this.minimize.style.display = "none";
        OpenLayers.Event.observe(this.maximize, "click",
            OpenLayers.Function.bindAsEventListener(this.maximizeControl, this)
        );
        OpenLayers.Event.observe(this.minimize, "click",
            OpenLayers.Function.bindAsEventListener(this.minimizeControl, this)
        );

        this.container.appendChild(this.maximize);
        this.container.appendChild(this.minimize);
        this.container.appendChild(this.editingControls);
        var clr = document.createElement("div");
        clr.style.clear = "both";
        this.container.appendChild(clr);
        this.container.appendChild(this.layersDiv);
    },
    maximizeControl: function(e) {
        // Only show control if there's more than one thing to choose
        if (this.editableLayers.length == 2 &&
                this.editableLayers[1].layer.visibility) {
            if (this.currentlyEditing) {
                this.stopEditing();
            } else {
                this.setEditing(this.editableLayers[1].layer);
            }
        } else {
            this.showControls(false);
        }
        if (e != null) {
            OpenLayers.Event.stop(e);
        }
    },
    minimizeControl: function(e) {
        this.showControls(true);
        if (e != null) {
            OpenLayers.Event.stop(e);
        }
    },
    showControls: function(minimize) {
        this.maximize.style.display = minimize ? "" : "none";
        this.minimize.style.display = minimize ? "none" : "";
        this.layersDiv.style.display = minimize ? "none" : "";
    },
    CLASS_NAME: "olwidget.EditableLayerSwitcher"
});

/*
 * Our editing toolbar.
 */
olwidget.EditingToolbar = OpenLayers.Class(OpenLayers.Control.Panel, {
    onClick: function(ctrl, evt) {
        // Keep undo button states
        OpenLayers.Event.stop(evt ? evt : window.event);
        this.activateControl(ctrl);
        this.layer.setUndoButtonStates();
    }
});

/*
 * Paginated, framed popup type, CSS stylable.
 */
olwidget.Popup = OpenLayers.Class(OpenLayers.Popup.Framed, {
    autoSize: true,
    panMapIfOutOfView: true,
    fixedRelativePosition: false,
    // Position blocks.  Overriden to include additional "className" parameter,
    // allowing image paths relative to css rather than relative to the html
    // file (as paths included in a JS file are computed).
    positionBlocks: {
        "tl": {
            'offset': new OpenLayers.Pixel(44, -6),
            'padding': new OpenLayers.Bounds(5, 14, 5, 5),
            'blocks': [
                { // stem
                    className: 'olwidgetPopupStemTL',
                    size: new OpenLayers.Size(24, 14),
                    anchor: new OpenLayers.Bounds(null, 0, 32, null),
                    position: new OpenLayers.Pixel(0, -28)
                }
            ]
        },
        "tr": {
            'offset': new OpenLayers.Pixel(-44, -6),
            'padding': new OpenLayers.Bounds(5, 14, 5, 5),
            'blocks': [
                { // stem
                    className: "olwidgetPopupStemTR",
                    size: new OpenLayers.Size(24, 14),
                    anchor: new OpenLayers.Bounds(32, 0, null, null),
                    position: new OpenLayers.Pixel(0, -28)
                }
            ]
        },
        "bl": {
            'offset': new OpenLayers.Pixel(44, 6),
            'padding': new OpenLayers.Bounds(5, 5, 5, 14),
            'blocks': [
                { // stem
                    className: "olwidgetPopupStemBL",
                    size: new OpenLayers.Size(24, 14),
                    anchor: new OpenLayers.Bounds(null, null, 32, 0),
                    position: new OpenLayers.Pixel(0, 0)
                }
            ]
        },
        "br": {
            'offset': new OpenLayers.Pixel(-44, 6),
            'padding': new OpenLayers.Bounds(5, 5, 5, 14),
            'blocks': [
                { // stem
                    className: "olwidgetPopupStemBR",
                    size: new OpenLayers.Size(24, 14),
                    anchor: new OpenLayers.Bounds(32, null, null, 0),
                    position: new OpenLayers.Pixel(0, 0)
                }
            ]
        }
    },

    initialize: function(id, lonlat, contentSize, contentHTML, anchor, closeBox,
                    closeBoxCallback, relativePosition, separator) {
        if (relativePosition && relativePosition != 'auto') {
            this.fixedRelativePosition = true;
            this.relativePosition = relativePosition;
        }
        if (separator === undefined) {
            this.separator = ' of ';
        } else {
            this.separator = separator;
        }
        // we don't use the default close box because we want it to appear in
        // the content div for easier CSS control.
        this.olwidgetCloseBox = closeBox;
        this.olwidgetCloseBoxCallback = closeBoxCallback;
        this.page = 0;
        OpenLayers.Popup.Framed.prototype.initialize.apply(this, [id, lonlat,
            contentSize, contentHTML, anchor, false, null]);
    },

    /*
     * Construct the interior of a popup.  If contentHTML is an Array, display
     * the array element specified by this.page.
     */
    setContentHTML: function(contentHTML) {
        if (contentHTML !== null && contentHTML !== undefined) {
            this.contentHTML = contentHTML;
        }

        var pageHTML;
        var showPagination;
        if (this.contentHTML.constructor != Array) {
            pageHTML = this.contentHTML;
            showPagination = false;
        } else {
            pageHTML = this.contentHTML[this.page];
            showPagination = this.contentHTML.length > 1;
        }

        if ((this.contentDiv !== null) && (pageHTML !== null)) {
            var popup = this; // for closures

            // Clear old contents
            this.contentDiv.innerHTML = "";

            // Build container div
            var containerDiv = document.createElement("div");
            containerDiv.className = 'olwidgetPopupContent';
            this.contentDiv.appendChild(containerDiv);

            // Build close box
            if (this.olwidgetCloseBox) {
                var closeDiv = document.createElement("div");
                closeDiv.className = "olwidgetPopupCloseBox";
                closeDiv.innerHTML = "close";
                closeDiv.onclick = function(event) {
                    popup.olwidgetCloseBoxCallback.apply(popup, arguments);
                };
                containerDiv.appendChild(closeDiv);
            }

            var pageDiv = document.createElement("div");
            pageDiv.innerHTML = pageHTML;
            pageDiv.className = "olwidgetPopupPage";
            containerDiv.appendChild(pageDiv);

            if (showPagination) {
                // Build pagination control

                var paginationDiv = document.createElement("div");
                paginationDiv.className = "olwidgetPopupPagination";
                var prev = document.createElement("div");
                prev.className = "olwidgetPaginationPrevious";
                prev.innerHTML = "prev";
                prev.onclick = function(event) {
                    popup.page = (popup.page - 1 + popup.contentHTML.length) %
                        popup.contentHTML.length;
                    popup.setContentHTML();
                    popup.map.events.triggerEvent("move");
                };

                var count = document.createElement("div");
                count.className = "olwidgetPaginationCount";
                count.innerHTML = (this.page + 1) + this.separator + this.contentHTML.length;
                var next = document.createElement("div");
                next.className = "olwidgetPaginationNext";
                next.innerHTML = "next";
                next.onclick = function(event) {
                    popup.page = (popup.page + 1) % popup.contentHTML.length;
                    popup.setContentHTML();
                    popup.map.events.triggerEvent("move");
                };

                paginationDiv.appendChild(prev);
                paginationDiv.appendChild(count);
                paginationDiv.appendChild(next);
                containerDiv.appendChild(paginationDiv);

            }
            var clearFloat = document.createElement("div");
            clearFloat.style.clear = "both";
            containerDiv.appendChild(clearFloat);

            if (this.autoSize) {
                this.registerImageListeners();
                this.updateSize();
            }
        }
    },

    /*
     * Override parent to make the popup more CSS-friendly.  Rather than
     * specifying img paths in javascript, give position blocks CSS classes
     * that can be used to apply background images to the divs.
     */
    createBlocks: function() {
        this.blocks = [];

        // since all positions contain the same number of blocks, we can
        // just pick the first position and use its blocks array to create
        // our blocks array
        var firstPosition = null;
        for(var key in this.positionBlocks) {
            firstPosition = key;
            break;
        }

        var position = this.positionBlocks[firstPosition];
        for (var i = 0; i < position.blocks.length; i++) {

            var block = {};
            this.blocks.push(block);

            var divId = this.id + '_FrameDecorationDiv_' + i;
            block.div = OpenLayers.Util.createDiv(divId,
                null, null, null, "absolute", null, "hidden", null
            );
            this.groupDiv.appendChild(block.div);
        }
    },
    /*
     * Override parent to make the popup more CSS-friendly, reflecting
     * modifications to createBlocks.
     */
    updateBlocks: function() {
        if (!this.blocks) {
            this.createBlocks();
        }
        if (this.size && this.relativePosition) {
            var position = this.positionBlocks[this.relativePosition];
            for (var i = 0; i < position.blocks.length; i++) {

                var positionBlock = position.blocks[i];
                var block = this.blocks[i];

                // adjust sizes
                var l = positionBlock.anchor.left;
                var b = positionBlock.anchor.bottom;
                var r = positionBlock.anchor.right;
                var t = positionBlock.anchor.top;

                // note that we use the isNaN() test here because if the
                // size object is initialized with a "auto" parameter, the
                // size constructor calls parseFloat() on the string,
                // which will turn it into NaN
                //
                var w = (isNaN(positionBlock.size.w)) ? this.size.w - (r + l)
                                                      : positionBlock.size.w;

                var h = (isNaN(positionBlock.size.h)) ? this.size.h - (b + t)
                                                      : positionBlock.size.h;

                block.div.style.width = (w < 0 ? 0 : w) + 'px';
                block.div.style.height = (h < 0 ? 0 : h) + 'px';

                block.div.style.left = (l !== null) ? l + 'px' : '';
                block.div.style.bottom = (b !== null) ? b + 'px' : '';
                block.div.style.right = (r !== null) ? r + 'px' : '';
                block.div.style.top = (t !== null) ? t + 'px' : '';

                block.div.className = positionBlock.className;
            }

            this.contentDiv.style.left = this.padding.left + "px";
            this.contentDiv.style.top = this.padding.top + "px";
        }
    },
    updateSize: function() {
        if (this.map.opts.popupsOutside === true) {
            var preparedHTML = "<div class='" + this.contentDisplayClass+ "'>" +
                this.contentDiv.innerHTML +
                "</div>";

            var containerElement = document.body;
            var realSize = OpenLayers.Util.getRenderedDimensions(
                preparedHTML, null, {
                    displayClass: this.displayClass,
                    containerElement: containerElement
                }
            );
            return this.setSize(realSize);
        } else {
            return OpenLayers.Popup.prototype.updateSize.apply(this, arguments);
        }
    },

    CLASS_NAME: "olwidget.Popup"
});

olwidget.DeleteVertex = OpenLayers.Class(OpenLayers.Control.ModifyFeature, {
    initialize: function(layer, options) {
        options['toggle'] = false;
        OpenLayers.Control.ModifyFeature.prototype.initialize.apply(this,
            [layer, options]);
        this.selectControl.onUnselect = this.unselectFeature;
        var control = this;
        this.selectControl.callbacks.clickout = function(feature) {
            control.layer.removeFeatures(control.vertices, {silent: true});
            control.editingFeature = null;
            if (!this.hover && this.clickout) {
                this.unselectAll();
            }
        };
        this.editingFeature = null;
        this.handlers.feature = new OpenLayers.Handler.Feature(
            this, this.layer, {
                over: this.overVertex,
                out: this.outVertex
            }
        );
    },
    overVertex: function(feature) {
        if (feature.geometry.CLASS_NAME === "OpenLayers.Geometry.Point") {
            OpenLayers.Element.addClass(this.map.viewPortDiv, this.displayClass + "Over");
        }
    },
    outVertex: function(feature) {
        OpenLayers.Element.removeClass(this.map.viewPortDiv, this.displayClass + "Over");
    },
    activate: function() {
        this.handlers.feature.map = this.map;
        this.handlers.feature.activate();
        return OpenLayers.Control.ModifyFeature.prototype.activate.apply(this, arguments);

    },
    deactivate: function() {
        return OpenLayers.Control.ModifyFeature.prototype.deactivate.apply(this, arguments);
    },
    selectFeature: function(feature) {
        this.outVertex();
        if (feature.geometry.CLASS_NAME === "OpenLayers.Geometry.Point") {
            if (this.editingFeature && feature.geometry.parent) {
                if (feature.geometry.parent) {
                    var n = feature.geometry.parent.components.length;
                    feature.geometry.parent.removeComponent(feature.geometry);
                    if (feature.geometry.parent.components.length == n) {
                        // Delete the feature -- we are at min vertices
                        this.layer.removeFeatures([this.editingFeature], {silent: true});
                        this.layer.removeFeatures(this.vertices, {silent: true});
                        this.editingFeature = null;
                        this.layer.events.triggerEvent("featuremodified");
                    } else {
                        // Remove a vertex.
                        this.layer.events.triggerEvent(
                            "featuremodified", {feature: this.editingFeature});
                        this.selectControl.select(this.editingFeature);
                    }
                }
            } else {
                // We're just a single point.  Delete it!
                this.layer.removeFeatures([feature], {silent: true});
                this.layer.events.triggerEvent("featuremodified");
            }
        } else {
            // We must be selecting a non-point for the first time.  Show
            // vertices and set this as the figure to be edited.
            this.editingFeature = feature;
            this.feature = feature;
            this.resetVertices();
        }
    },
    collectVertices: function() {
        this.vertices = [];
        this.virtualVertices = [];
        var control = this;
        function collectComponentVertices(geometry) {
            var i, vertex, component;
            if(geometry.CLASS_NAME == "OpenLayers.Geometry.Point") {
                vertex = new OpenLayers.Feature.Vector(geometry);
                vertex._sketch = true;
                control.vertices.push(vertex);
            } else {
                var numVert = geometry.components.length;
                if(geometry.CLASS_NAME == "OpenLayers.Geometry.LinearRing") {
                    numVert -= 1;
                }
                for(i=0; i<numVert; ++i) {
                    component = geometry.components[i];
                    if(component.CLASS_NAME == "OpenLayers.Geometry.Point") {
                        vertex = new OpenLayers.Feature.Vector(component);
                        vertex._sketch = true;
                        control.vertices.push(vertex);
                    } else {
                        collectComponentVertices(component);
                    }
                }
                // No virtual vertices
            }
        }
        collectComponentVertices.call(this, this.feature.geometry);
        this.layer.addFeatures(this.vertices, {silent: true});
    },

    // override to do nothing
    beforeSelectFeature: function() {},
    unselectFeature: function() {},
    dragStart: function() {},
    dragVertex: function() {},
    dragComplete: function() {},
    setFeatureState: function() {},
    handleKeypress: function() {},
    collectDragHandle: function() {},
    collectRadiusHandle: function() {},

    CLASS_NAME: "olwidget.DeleteVertex"
});

window.olwidget = olwidget;
})();<|MERGE_RESOLUTION|>--- conflicted
+++ resolved
@@ -187,22 +187,14 @@
         }
         return destination;
     },
-
     isCollectionEmpty: function(geom) {
         /* Is the provided collection empty? */
-<<<<<<< HEAD
         return !(geom && (geom.constructor != Array || geom[0] != undefined));
-    }
-=======
-        return !(geom && (geom.constructor != Array || geom[0] != undefined))
-    },
-
+    },
     _customBaseLayers: {},
     registerCustomBaseLayers: function(layer_descriptions) {
         OpenLayers.Util.extend(this._customBaseLayers, layer_descriptions);
-    },
-
->>>>>>> 6efb215d
+    }
 };
 
 /*
