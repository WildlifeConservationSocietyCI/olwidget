<div id="{{ id }}"></div>
{{ layer_html|join:"" }}
<script type="text/javascript">
<<<<<<< HEAD
    var olwidget_{{ id }} = new olwidget.Map("{{ id }}", [
=======
    {{ setup_custom_layer_types|safe }}
    new olwidget.Map("{{ id }}", [
>>>>>>> 6efb215d
            {{ layer_js|join:"," }}
        ], 
        {{ map_opts|safe }}
    );
</script>
<|MERGE_RESOLUTION|>--- conflicted
+++ resolved
@@ -1,12 +1,8 @@
 <div id="{{ id }}"></div>
 {{ layer_html|join:"" }}
 <script type="text/javascript">
-<<<<<<< HEAD
+    {{ setup_custom_layer_types|safe }}
     var olwidget_{{ id }} = new olwidget.Map("{{ id }}", [
-=======
-    {{ setup_custom_layer_types|safe }}
-    new olwidget.Map("{{ id }}", [
->>>>>>> 6efb215d
             {{ layer_js|join:"," }}
         ], 
         {{ map_opts|safe }}
